--- conflicted
+++ resolved
@@ -53,18 +53,13 @@
         self.enable_selfatt = enable_selfatt
         
         if enable_selfatt:
-<<<<<<< HEAD
             self.mod = layers.RNNEncoder(input_size=4 * self.d,
                                          hidden_size=2 * self.d,
                                          num_layers=2,
-=======
-            self.selfMatch = layers.BiDAFAttention(hidden_size=2 * self.d,
->>>>>>> 7c45ee14
                                          drop_prob=drop_prob)
             self.out = layers.BiDAFOutput(hidden_size=2 * self.d,
                                           drop_prob=drop_prob)
                                          
-<<<<<<< HEAD
         else:
             self.mod = layers.RNNEncoder(input_size=2 * self.d,
                                              hidden_size=self.d,
@@ -73,15 +68,6 @@
 
             self.out = layers.BiDAFOutput(hidden_size=self.d,
                                           drop_prob=drop_prob)
-=======
-        self.mod = layers.RNNEncoder(input_size=4 * self.d,
-                                          hidden_size=2 *self.d,
-                                          num_layers=2,
-                                          drop_prob=drop_prob)
-
-        self.out = layers.BiDAFOutput(hidden_size=2* self.d,
-                                      drop_prob=drop_prob)
->>>>>>> 7c45ee14
 
     def forward(self, cc_idxs, qc_idxs, cw_idxs, qw_idxs, cwf=None, lemma_indicators=None, c_posner=None, q_posner=None):
         c_mask = torch.zeros_like(cw_idxs) != cw_idxs
